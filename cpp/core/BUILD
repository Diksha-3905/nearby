--- conflicted
+++ resolved
@@ -65,10 +65,7 @@
         "//platform:utils",
         "//platform/api",
         "//platform/impl/g3",
-<<<<<<< HEAD
-=======
         "//platform/impl/shared:file",
->>>>>>> 3e7bf307
         "//platform/impl/shared/sample:sample_wifi_medium",
         "//platform/port:string",
     ],
