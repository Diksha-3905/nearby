--- conflicted
+++ resolved
@@ -28,14 +28,11 @@
 namespace nearby {
 namespace connections {
 
-<<<<<<< HEAD
-=======
 // These definitions are necessary before C++17.
 constexpr absl::string_view WifiLanServiceInfo::kKeyEndpointInfo;
 constexpr std::uint32_t WifiLanServiceInfo::kServiceIdHashLength;
 constexpr int WifiLanServiceInfo::kMaxEndpointInfoLength;
 
->>>>>>> d8ebea6f
 WifiLanServiceInfo::WifiLanServiceInfo(Version version, Pcp pcp,
                                        absl::string_view endpoint_id,
                                        const ByteArray& service_id_hash,
